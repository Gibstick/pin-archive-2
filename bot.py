import argparse
import configparser
import datetime
import functools
import mimetypes
import os
import pickle
import time

import discord
from discord.ext import commands

import requests

import util

DEFAULT_REACTS = 7


def guild_save_config(config_path: str, guild_id: int, key: str, value):
    """Save a config value for a guild.

    - config_path: path to the config directory
    - guild_id: id as integer
    - key: string key of the config value to save
    - value: value of the config value to save
    """
    guild_id = str(guild_id)
    directory = os.path.join(config_path, guild_id)
    os.makedirs(directory, exist_ok=True)
    filename = os.path.join(directory, key)
    print(f"Saving config {config_path} {guild_id} {key} {value}")
    with open(filename, "wb+") as f:
        pickle.dump(value, f)


def guild_read_config(config_path: str, guild_id: int, key: str):
    """Read a config value for a guild."""
    guild_id = str(guild_id)
    filename = os.path.join(config_path, guild_id, key)
    try:
        with open(filename, "rb") as f:
            return pickle.load(f)
    except FileNotFoundError:
        return None


def already_pinned(message: discord.Message):
    """Check if the message is already pinned by checking for the bot's own reaction."""
    # To more easily support custom reactions in the future, just check if
    # there is any reaction at all from the bot.
    already_pinned = discord.utils.get(message.reactions, me=True)
    return already_pinned is not None


async def set_pinned(message: discord.Message):
    """Leave a reaction on the message to indicate that it is pinned already."""
    # TODO: Custom reaction support
    try:
        await message.add_reaction('📌')
    except discord.HTTPException as e:
        # If for some reason reactions are full and the pushpin isn't present,
        # just react on the first reaction in the message.
        if message.reactions:
            await message.add_reaction(message.reactions[0].emoji)
        else:
            print("Unable to react?")
            print(e)


async def get_message_by_id(channel, message_id):
    try:
        message = await channel.fetch_message(message_id)
        return message
    except discord.NotFound:
        print(f"Message {message_id} not found")
        return
    except discord.Forbidden:
        return


class MainCog(commands.Cog):
    def __init__(self, bot, config_path: str):
        self.bot = bot
        self.config_path = config_path
        self.config_cache = {}
        self.webhook_adapter = discord.RequestsWebhookAdapter()

    def read_config(self, guild: discord.Guild, key: str):
        """Read a config value for a guild at the given key."""
        if guild.id not in self.config_cache:
            self.config_cache[guild.id] = {}

        try:
            return self.config_cache[guild.id][key]
        except KeyError:
            value = guild_read_config(self.config_path, guild.id, key)
            self.config_cache[guild.id][key] = value
            return value

    def save_config(self, guild: discord.Guild, key: str, value):
        """Save a config value for a guild with the given key-value.'

        Anything pickleable can be saved."""
        if guild.id not in self.config_cache:
            self.config_cache[guild.id] = {}

        self.config_cache[guild.id][key] = value
        guild_save_config(self.config_path, guild.id, key, value)

    def get_react_count(self, guild: discord.Guild):
        """Get the reaction count threshold for a given guild."""
        val = self.read_config(guild, "reaction_count")
        if val is None:
            return DEFAULT_REACTS
        return val

    @commands.Cog.listener()
    async def on_ready(self):
        print("Ready!")

    async def archive_message(self, message: discord.Message):
        """Forwards a message to the archive channel."""

        channel_id = self.read_config(message.guild, "archive_channel")
        if channel_id is None:
            await message.channel.send(
                "Bot not initialized. Use +init <pin archive channel> to initialize."
            )
            return

        name = message.author.display_name
        avatar_url = message.author.avatar_url
        server = message.guild.id
        message_url = f"https://discordapp.com/channels/{server}/{message.channel.id}/{message.id}"

        webhook = self.read_config(message.guild, "webhook_url")

        if not webhook:
            print("No webhook???")
            return

        webhook = discord.Webhook.from_url(webhook,
                                           adapter=self.webhook_adapter)

        embed = discord.Embed(url=message_url,
                              description=message.content,
                              timestamp=message.created_at,
                              color=0x7289da)
        embed.set_author(name=name, url=message_url, icon_url=avatar_url)
        embed.set_footer(text=f"Sent in {message.channel.name}")
        attachments = message.attachments

        if message.embeds:
            thumbnail = message.embeds[0].thumbnail
            if thumbnail.url:
                # If the thumbnail URL appears in the message, we can directly
                # set it as the image of the embed
                if thumbnail.url and thumbnail.url in message.content:
                    embed.set_image(url=thumbnail.url)
                # Otherwise, it's not direct link to an image, so we set it as the
                # thumbnail of the embed instead
                else:
                    embed.set_thumbnail(url=thumbnail.url)
        elif attachments:
            # Set the first image attachment as the embed image
            for attachment in attachments:
                if mimetypes.guess_type(
                        attachment.filename)[0].startswith("image/"):
                    embed.set_image(url=attachment.url)
                    break

        # Add links to attachments as extra fields
        for attachment in attachments:
            embed.add_field(name="🔗", value=attachment.url)

        # Heuristic: if the embed URL is in the message content already,
        # don't create an embed
        embeds = [embed] + ([
            embed
            for embed in message.embeds if embed.url is discord.Embed.Empty
            or embed.url not in message.content
        ] or [])

        webhook_message = {
            "content": f"[Message from {name}]({message_url})",
            "wait": False,
            "embeds": embeds
        }

        webhook.send(**webhook_message)

    @commands.command()
    async def init(self, ctx, pin_channel: discord.TextChannel):
        """Initialize the bot with the given pin-archive channel."""
        if not ctx.message.channel.permissions_for(
                ctx.message.author).administrator:
            return
        guild = ctx.guild

        self.save_config(guild, "archive_channel", pin_channel.id)

        # Create webhook and save it
        old_webhook_url = self.read_config(guild, "webhook_url")
        if old_webhook_url:
<<<<<<< HEAD
            old_webhook = discord.Webhook.from_url(old_webhook_url,
                                                   adapter=self.webhook_adapter)
=======
            old_webhook = discord.Webhook.from_url(
                old_webhook_url, adapter=self.webhook_adapter)
>>>>>>> 69ce72f3
            old_webhook.delete()

        webhook = await pin_channel.create_webhook(
            name="Pin Archive 2 Webhook",
            reason="+init command for pin archiver")

        self.save_config(guild, "webhook_url", webhook.url)

        await ctx.send(
            f"Set archive channel to #{pin_channel} and created webhook")

    @commands.command()
    async def archive(self, ctx, message: discord.Message):
        """Archive a message.

        The message gets converted using discord.MessageConverter."""
        if not ctx.message.channel.permissions_for(
                ctx.message.author).manage_messages:
            return

        await self.archive_message(message)

    @commands.command()
    async def setreactcount(self, ctx, count: int):
        """Set the reaction count threshold."""
        if not ctx.message.channel.permissions_for(
                ctx.message.author).manage_messages:
            return

        self.save_config(ctx.guild, "reaction_count", count)
        await ctx.send(f"Set reaction count to {count} :pushpin:")

    @commands.command()
    async def getreactcount(self, ctx):
        """Get the reaction count threshold."""
        count = self.get_react_count(ctx.guild)
        await ctx.send(f"Reaction count is {count} :pushpin:")

    async def maybe_unpin(self, channel):
        """Unpin a message from a channel if we're at the 50-message limit."""
        pins = await channel.pins()
        if len(pins) > 48:  # some leeway
            await pins[-1].unpin()

    @commands.Cog.listener()
    async def on_raw_reaction_add(
            self, raw_reaction: discord.RawReactionActionEvent):
        # TODO: Custom reaction support

        channel = self.bot.get_channel(raw_reaction.channel_id)
        guild = channel.guild
        # Skip reactions in the archive channel
        if raw_reaction.channel_id == self.read_config(guild,
                                                       "archive_channel"):
            return

        message_id = raw_reaction.message_id
        message = await get_message_by_id(channel, message_id)
        reaction = discord.utils.get(message.reactions, emoji='📌')
        if reaction is None:
            return

        if already_pinned(message):
            return

<<<<<<< HEAD
        # TODO: is there a TOCTTOU here?
        reference = message.reference

        channel = self.bot.get_channel(reference.channel_id)
        message = await channel.fetch_message(reference.message_id)

        await self.maybe_unpin(message.channel)
        await self.archive_message(message)

    @commands.Cog.listener()
    async def on_guild_channel_pins_update(self,
                                           channel: discord.abc.GuildChannel,
                                           last_pin: datetime.datetime):
        pass
=======
        if reaction.count >= self.get_react_count(message.guild):
            await set_pinned(message)
            await message.pin()
            await self.archive_message(message)
>>>>>>> 69ce72f3


def main():
    parser = argparse.ArgumentParser()
    parser.add_argument("-c",
                        "--config",
                        help="Config file path",
                        default="config_pin_archive.ini")

    args = parser.parse_args()

    config = configparser.ConfigParser()
    config.read(args.config)
    token = util.try_config(config, "MAIN", "Token")
    prefix = util.try_config(config, "MAIN", "Prefix")
    config_path = util.try_config(config, "MAIN", "ConfigPath")

    os.makedirs(config_path, exist_ok=True)

    intents = discord.Intents(guild_messages=True,
                              guild_reactions=True,
                              guilds=True)

    bot = commands.Bot(command_prefix=prefix, intents=intents)
    bot.add_cog(MainCog(bot, config_path))
    bot.run(token)


if __name__ == "__main__":
    main()<|MERGE_RESOLUTION|>--- conflicted
+++ resolved
@@ -203,13 +203,8 @@
         # Create webhook and save it
         old_webhook_url = self.read_config(guild, "webhook_url")
         if old_webhook_url:
-<<<<<<< HEAD
-            old_webhook = discord.Webhook.from_url(old_webhook_url,
-                                                   adapter=self.webhook_adapter)
-=======
             old_webhook = discord.Webhook.from_url(
                 old_webhook_url, adapter=self.webhook_adapter)
->>>>>>> 69ce72f3
             old_webhook.delete()
 
         webhook = await pin_channel.create_webhook(
@@ -275,27 +270,26 @@
         if already_pinned(message):
             return
 
-<<<<<<< HEAD
-        # TODO: is there a TOCTTOU here?
-        reference = message.reference
-
-        channel = self.bot.get_channel(reference.channel_id)
-        message = await channel.fetch_message(reference.message_id)
-
-        await self.maybe_unpin(message.channel)
-        await self.archive_message(message)
-
-    @commands.Cog.listener()
-    async def on_guild_channel_pins_update(self,
-                                           channel: discord.abc.GuildChannel,
-                                           last_pin: datetime.datetime):
-        pass
-=======
         if reaction.count >= self.get_react_count(message.guild):
             await set_pinned(message)
             await message.pin()
             await self.archive_message(message)
->>>>>>> 69ce72f3
+
+    @commands.Cog.listener()
+    async def on_message(self, message: discord.Message):
+        """Listen for the system pins_add message and copy the pinned message to the archive channel."""
+        if message.type != discord.MessageType.pins_add:
+            return
+        if message.channel.id == self.read_config(message.guild,
+            return
+
+        reference = message.reference
+
+        channel = self.bot.get_channel(reference.channel_id)
+        message = await channel.fetch_message(reference.message_id)
+
+        await self.maybe_unpin(message.channel)
+        await self.archive_message(message)
 
 
 def main():
