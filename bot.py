--- conflicted
+++ resolved
@@ -203,13 +203,8 @@
         # Create webhook and save it
         old_webhook_url = self.read_config(guild, "webhook_url")
         if old_webhook_url:
-<<<<<<< HEAD
-            old_webhook = discord.Webhook.from_url(old_webhook_url,
-                                                   adapter=self.webhook_adapter)
-=======
             old_webhook = discord.Webhook.from_url(
                 old_webhook_url, adapter=self.webhook_adapter)
->>>>>>> 69ce72f3
             old_webhook.delete()
 
         webhook = await pin_channel.create_webhook(
@@ -275,7 +270,6 @@
         if already_pinned(message):
             return
 
-<<<<<<< HEAD
         # TODO: is there a TOCTTOU here?
         reference = message.reference
 
@@ -290,12 +284,10 @@
                                            channel: discord.abc.GuildChannel,
                                            last_pin: datetime.datetime):
         pass
-=======
         if reaction.count >= self.get_react_count(message.guild):
             await set_pinned(message)
             await message.pin()
             await self.archive_message(message)
->>>>>>> 69ce72f3
 
 
 def main():
